--- conflicted
+++ resolved
@@ -39,10 +39,6 @@
         session_id = request_json.get("id")
         message_pairs = request_json.get("answers")
         feedback_data = request_json.get("feedback", {})  # Get feedback data if provided
-<<<<<<< HEAD
-        
-=======
->>>>>>> 4cdc65fe
         first_question = message_pairs[0][0]
         title = first_question + "..." if len(first_question) > 50 else first_question
         timestamp = int(time.time() * 1000)
